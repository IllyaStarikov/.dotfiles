"
" .vimrc
" .dotfiles
"
" Created by Illya Starikov on March 5th, 2017
" Copyright 2017. Illya Starikov. All rights reserved.
"

" Table of Contents
" 1  .................... Plugins
" 2  .................... General
" 3  .................... User Interface
" 4  .................... Autocomplete/Snippets/Linting
" 5  .................... Airline
" 6  .................... Skeleton Files
" 7  .................... Key Mappings
" 8  .................... Leader Key
" 9  .................... Code Runner
" 10 .................... FZF
" 11 .................... Functions

set nocompatible
set completeopt+=noinsert,noselect
set completeopt-=preview

filetype plugin on
filetype indent on

"""""""""""""""""""""""""""""""""""""""""""""""""""""""""""""""
" => 1. Plugins
"""""""""""""""""""""""""""""""""""""""""""""""""""""""""""""""
call plug#begin('~/.vim/plugged')
Plug 'vim-airline/vim-airline'
Plug 'tpope/vim-fugitive'
Plug 'tpope/vim-commentary'
Plug 'tpope/vim-surround'
Plug 'junegunn/vim-easy-align'
Plug 'airblade/vim-gitgutter'

Plug 'tommcdo/vim-lion'
Plug 'wellle/targets.vim'

Plug 'scrooloose/nerdtree', { 'on': 'NERDTreeToggle' }


Plug 'keith/swift.vim', { 'for': ['Swift'] }
Plug '/usr/local/opt/fzf'
Plug 'junegunn/fzf.vim'

Plug 'joshdick/onedark.vim'

Plug 'SirVer/ultisnips'
Plug 'IllyaStarikov/vim-snippets'
Plug 'skywind3000/asyncrun.vim'
Plug 'w0rp/ale'

if has('nvim')
    Plug 'Shougo/deoplete.nvim', { 'do': ':UpdateRemotePlugins' }
    Plug 'zchee/deoplete-clang'
else
    Plug 'Shougo/deoplete.nvim'
    Plug 'roxma/nvim-yarp'
    Plug 'roxma/vim-hug-neovim-rpc'
endif

Plug 'justinmk/vim-syntax-extra'

let g:deoplete#enable_at_startup = 1

call plug#end()

"""""""""""""""""""""""""""""""""""""""""""""""""""""""""""""""
" => 2. General
"""""""""""""""""""""""""""""""""""""""""""""""""""""""""""""""
set history=250                " Sets how many lines of history VIM has to remember
set so=7                       " Set 7 lines to the cursor - when moving vertically using j/k
set clipboard=unnamed          " Yank to system clipboard by default
set backspace=indent,eol,start " Proper backspace

set autoread                   " Set to auto read when a file is changed from the outside

set expandtab                  " tabs => spaces
set shiftwidth=4
set tabstop=4
set softtabstop=4

set smartindent                " autoindent on newlines
set autoindent                 " copy indentation from previous lines
set linebreak                  " word wrap like a sane human being

set number                     " Show current line number
set relativenumber             " Relative line numbers yo
set hlsearch                   " Highlight searches

set nobackup                   " Turn backup off
set nowb
set noswapfile

let g:tex_flavor = "latex"

augroup makefiles
    autocmd!
    autocmd FileType make,makefile set noexpandtab

    let blacklist = ['make', 'makefile']
    autocmd BufWritePre * if index(blacklist, &ft) < 0 | :call TrimWhitespace()
augroup END

" Enable mouse support
if has("mouse")
    set mouse=a
endif

" This is needed for.. something
let g:python3_host_prog = '/usr/local/bin/python3' " Python 3 host

" NerdTree Stuff
let g:NERDTreeWinPos = "right"
let NERDTreeMapOpenInTab = "<CR>"
autocmd bufenter * if (winnr("$") == 1 && exists("b:NERDTree") && b:NERDTree.isTabTree()) | q | endif


"""""""""""""""""""""""""""""""""""""""""""""""""""""""""""""""
" => 3. User Interface
"""""""""""""""""""""""""""""""""""""""""""""""""""""""""""""""
syntax on                    " Syntax highlighting
syntax enable
set spell spelllang=en_us    " set english as standard language
set encoding=utf8            " Set utf8 as standard encoding

set t_Co=256                 " 256 colors for terminal
set termguicolors
set background=dark

colorscheme onedark
let g:airline_theme = 'onedark'
let g:onedark_terminal_italics = 1

set cursorline!              " Turn on the cursorline
set autochdir
set guicursor=
set synmaxcol=200            " Don't syntax highlight after the 128th column

set magic                    " For regular expressions

set ffs=unix,dos,mac         " Use Unix as the standard file type

set wildmenu                 " Use wild-menu
set wildmode=longest:list,full

set noerrorbells             " no annoying error noises
set novisualbell
set t_vb=
set tm=500

" Syntax highlighting for latex/markdown as infinite
augroup syntax
    autocmd!
    autocmd FileType tex,latex,markdown set synmaxcol=2048

    autocmd BufNewFile,BufRead *.tex set syntax=tex
augroup END


" if windows gvim, change font
if has('win32')
    set guifont=Fira\ Mono\ for\ Powerline:h11
else
    " set guifont=SF\ Mono\ Regular\ Nerd\ Font\ Complete:h14
endif

let NERDTreeMapOpenInTab='\r'

set list
set showbreak=↪\
set listchars=tab:→\ ,nbsp:␣,trail:•,extends:⟩,precedes:⟨

"""""""""""""""""""""""""""""""""""""""""""""""""""""""""""""""
" => 4. Autocomplete/Snippets/Linting
"""""""""""""""""""""""""""""""""""""""""""""""""""""""""""""""
let g:UltiSnipsExpandTrigger = "<nop>"
inoremap <expr> <CR> pumvisible() ? "<C-R>=ExpandSnippetOrCarriageReturn()<CR>" : "\<CR>"

let g:UltiSnipsJumpForwardTrigger = "<tab>"
let g:UltiSnipsJumpBackwardTrigger = "<s-tab>"
set shortmess+=c

inoremap <expr> <Tab> pumvisible() ? "\<C-n>" : "\<Tab>"
inoremap <expr> <S-Tab> pumvisible() ? "\<C-p>" : "\<S-Tab>"

let g:ale_linters = {
            \   'tex': ['chktex'],
            \   'cpp': ['g++']
            \}

" let g:ale_sign_error = '‼️'
" let g:ale_sign_warning = '❕'

let g:ale_vim_chktex_options = "--nwarn 24"
let g:ale_python_flake8_options = "--max-line-length=200"

let g:ale_cpp_gcc_executable = 'g++-7'
let g:ale_cpp_gcc_options = '-std=c++17 -Wall -Wextra'

let g:ale_echo_msg_error_str = 'E'
let g:ale_echo_msg_warning_str = 'W'
let g:ale_echo_msg_format = '[%linter%] %s [%severity%]'
let g:ale_lint_delay = 500

let g:deoplete#sources#clang#libclang_path = '/usr/local/Cellar/llvm/5.0.1/lib/libclang.dylib'
let g:deoplete#sources#clang#clang_header = '/usr/local/Cellar/llvm/5.0.1/lib/clang/5.0.1/include/'

"""""""""""""""""""""""""""""""""""""""""""""""""""""""""""""""
" => 5. Airline
"""""""""""""""""""""""""""""""""""""""""""""""""""""""""""""""
let g:airline_powerline_fonts = 1

if !exists('g:airline_symbols')
    let g:airline_symbols = {}
endif

let g:airline#extensions#whitespace#enabled = 0

" lazy drawing
set lazyredraw
set ttyfast

let g:airline_symbols_ascii = 1
let g:airline#extensions#ale#enabled = 1
let g:airline_detect_spell = 0
let g:airline#extensions#tabline#enabled = 1
let g:airline#extensions#tabline#fnamemod = ':t'
let g:airline#extensions#tabline#tab_nr_type = 2
"""""""""""""""""""""""""""""""""""""""""""""""""""""""""""""""
" => 6. Skeleton Files
"""""""""""""""""""""""""""""""""""""""""""""""""""""""""""""""
if has("autocmd")
    augroup templates
        autocmd!
        autocmd BufNewFile main.* silent! execute '0r ~/.vim/skeleton-files/skeleton-main.'.expand("<afile>:e")
        autocmd BufNewFile *.* silent! execute '0r ~/.vim/skeleton-files/skeleton.'.expand("<afile>:e")

        autocmd BufNewFile * %substitute#\[:VIM_EVAL:\]\(.\{-\}\)\[:END_EVAL:\]#\=eval(submatch(1))#ge
    augroup END
endif

"""""""""""""""""""""""""""""""""""""""""""""""""""""""""""""""
" => 7. Key Mappings
"""""""""""""""""""""""""""""""""""""""""""""""""""""""""""""""
" Because I type Wq literally all the time
:command! W w
:command! Q q
:command! Wq wq

" Go up and down properly on wrapped text
nnoremap <Down> gj
nnoremap <Up> gk
vnoremap <Down> gj
vnoremap <Up> gk
inoremap <Down> <C-o>gj
inoremap <Up> <C-o>gk

" Because i use word wrap like a sane human
nnoremap <expr> k (v:count == 0 ? 'gk' : 'k')
nnoremap <expr> j (v:count == 0 ? 'gj' : 'j')
noremap  <buffer> <silent> 0 g0
noremap  <buffer> <silent> $ g$

" Because who needs arrow keys
noremap <up> <C-w><up>
noremap <down> <C-w><down>
noremap <left> <C-w><left>
noremap <right> <C-w><right>

" Buffers
nnoremap <Tab> :bnext<cr>
nnoremap <S-Tab> :bprevious<cr>

" ALE Errors
nmap <silent> [W <Plug>(ale_first)
nmap <silent> [w <Plug>(ale_previous)
nmap <silent> ]w <Plug>(ale_next)
nmap <silent> ]W <Plug>(ale_last)

"""""""""""""""""""""""""""""""""""""""""""""""""""""""""""""""
" => 8. Leader Key
"""""""""""""""""""""""""""""""""""""""""""""""""""""""""""""""
let mapleader = "\<Space>"

nnoremap <leader>w :w<cr>
noremap <leader>q :q<cr>
noremap <leader>c :bd<cr>
noremap <leader>x :x<cr>
nnoremap <leader>s <C-Z>
nnoremap <leader>d "_d
<<<<<<< HEAD
nnoremap <leader>a <Plug>(EasyAlign)

nmap <leader>c :bd<cr>
nnoremap <leader>b :Buffers<cr>
nnoremap <leader>f :Files<cr>
=======
noremap <leader>m `
nnoremap <leader>p :CtrlP<cr>
nmap <leader><leader> 0v$h
nmap <leader>c gc
>>>>>>> 57fa2fdf
noremap <silent> <leader>n :NERDTreeToggle<cr>

nmap <leader><leader> 0v$h
nmap ga <Plug>(EasyAlign)

if has("nvim")
    nnoremap <leader>t :terminal<cr> " fast opening of terminal
    tnoremap <Esc> <C-\><C-n> " fast entering normal mode in terminal
endif

"""""""""""""""""""""""""""""""""""""""""""""""""""""""""""""""
" => 9. Code Runner
"""""""""""""""""""""""""""""""""""""""""""""""""""""""""""""""
function! RunCode(runCommand)
    if filereadable("makefile") || filereadable("Makefile")
        :execute 'AsyncRun make'
    else
        :execute 'AsyncRun ' a:runCommand
    endif
endfunction

augroup run
    autocmd!
    let windowopen = 1
    autocmd FileType tex,plaintex let windowopen = 0
    autocmd QuickFixCmdPost * call asyncrun#quickfix_toggle(8, windowopen)

    autocmd FileType python   nnoremap <buffer><leader>r :call RunCode("python3 %")<cr>
    autocmd FileType c        nnoremap <buffer><leader>r :call RunCode("clang *.c -o driver && ./driver")<cr>
    autocmd FileType cpp      nnoremap <buffer><leader>r :call RunCode("clang++ *.cpp -std=c++14 -o driver && ./driver")<cr>
    autocmd FileType tex      nnoremap <buffer><leader>r :call RunCode("latexmk")<cr>
    autocmd FileType plaintex nnoremap <buffer><leader>r :call RunCode("latexmk")<cr>
    autocmd FileType perl     nnoremap <buffer><leader>r :call RunCode("perl %")<cr>
    autocmd FileType sh       nnoremap <buffer><leader>r :call RunCode("!bash %")<cr>
    autocmd FileType swift    nnoremap <buffer><leader>r :call RunCode("swift %") <cr>

    nnoremap <leader>R :Async<Up><CR>
augroup END

"""""""""""""""""""""""""""""""""""""""""""""""""""""""""""""""
" => 10. FZF
"""""""""""""""""""""""""""""""""""""""""""""""""""""""""""""""
" This is the default extra key bindings
let g:fzf_action = {
  \ 'ctrl-t': 'tab split',
  \ 'ctrl-x': 'split',
  \ 'ctrl-v': 'vsplit' }

" Default fzf layout
" - down / up / left / right
let g:fzf_layout = { 'down': '~40%' }

" Customize fzf colors to match your color scheme
let g:fzf_colors =
\ { 'fg':      ['fg', 'Normal'],
  \ 'bg':      ['bg', 'Normal'],
  \ 'hl':      ['fg', 'Comment'],
  \ 'fg+':     ['fg', 'CursorLine', 'CursorColumn', 'Normal'],
  \ 'bg+':     ['bg', 'CursorLine', 'CursorColumn'],
  \ 'hl+':     ['fg', 'Statement'],
  \ 'info':    ['fg', 'PreProc'],
  \ 'border':  ['fg', 'Ignore'],
  \ 'prompt':  ['fg', 'Conditional'],
  \ 'pointer': ['fg', 'Exception'],
  \ 'marker':  ['fg', 'Keyword'],
  \ 'spinner': ['fg', 'Label'],
  \ 'header':  ['fg', 'Comment'] }

" Enable per-command history.
" CTRL-N and CTRL-P will be automatically bound to next-history and
" previous-history instead of down and up. If you don't like the change,
" explicitly bind the keys to down and up in your $FZF_DEFAULT_OPTS.
let g:fzf_history_dir = '~/.local/share/fzf-history'

"""""""""""""""""""""""""""""""""""""""""""""""""""""""""""""""
" => 11. Functions
"""""""""""""""""""""""""""""""""""""""""""""""""""""""""""""""
function! TrimWhitespace()
    let l:save = winsaveview()
    %s/\t/    /e
    %s/\s\+$//e
    call winrestview(l:save)
endfunction

function! ExpandSnippetOrCarriageReturn()
    let snippet = UltiSnips#ExpandSnippetOrJump()
    if g:ulti_expand_or_jump_res > 0
        return snippet
    else
        return "\<CR>"
    endif
<<<<<<< HEAD
endfunction
=======
endfunction
>>>>>>> 57fa2fdf
<|MERGE_RESOLUTION|>--- conflicted
+++ resolved
@@ -293,18 +293,6 @@
 noremap <leader>x :x<cr>
 nnoremap <leader>s <C-Z>
 nnoremap <leader>d "_d
-<<<<<<< HEAD
-nnoremap <leader>a <Plug>(EasyAlign)
-
-nmap <leader>c :bd<cr>
-nnoremap <leader>b :Buffers<cr>
-nnoremap <leader>f :Files<cr>
-=======
-noremap <leader>m `
-nnoremap <leader>p :CtrlP<cr>
-nmap <leader><leader> 0v$h
-nmap <leader>c gc
->>>>>>> 57fa2fdf
 noremap <silent> <leader>n :NERDTreeToggle<cr>
 
 nmap <leader><leader> 0v$h
@@ -396,8 +384,4 @@
     else
         return "\<CR>"
     endif
-<<<<<<< HEAD
-endfunction
-=======
-endfunction
->>>>>>> 57fa2fdf
+endfunction